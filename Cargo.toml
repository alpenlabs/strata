--- conflicted
+++ resolved
@@ -8,7 +8,8 @@
 	"crates/evmexec",
         "crates/primitives",
         "crates/rpc/api",
-        "crates/state", "crates/test-utils",
+        "crates/state",
+        "crates/test-utils",
 	"crates/util/mmr",
 	"crates/vtxjmt",
         "sequencer",
@@ -21,16 +22,16 @@
 resolver = "2"
 
 [workspace.dependencies]
+alpen-test-utils = { path = "crates/test-utils" }
+alpen-vertex-btcio = { path = "crates/btcio" }
 alpen-vertex-common = { path = "crates/common" }
 alpen-vertex-consensus-logic = { path = "crates/consensus-logic" }
+alpen-vertex-db = { path = "crates/db" }
 alpen-vertex-evmctl = { path = "crates/evmctl" }
-alpen-vertex-db = { path = "crates/db" }
 alpen-vertex-mmr = { path = "crates/util/mmr" }
 alpen-vertex-primitives = { path = "crates/primitives" }
 alpen-vertex-rpc-api = { path = "crates/rpc/api" }
 alpen-vertex-state = { path = "crates/state" }
-alpen-vertex-btcio = { path = "crates/btcio" }
-alpen-test-utils = { path = "crates/test-utils" }
 
 anyhow = "1.0.86"
 arbitrary = { version = "1.3.2", features = ["derive"] }
@@ -41,44 +42,31 @@
 borsh = { version = "1.5.0", features = ["derive"] }
 bytes =  { version = "1.6.0" }
 digest = "0.10"
-<<<<<<< HEAD
 hex = { version = "0.4", features = ["serde"] }
 http = "0.2.8"
 hyper = "0.14.25"
 jmt = "0.10.0"
-=======
-hex = "0.4.3"
->>>>>>> e2c35756
 jsonrpsee = "0.22"
 jsonrpsee-types = "0.22"
 mockall = "0.11"
 parking_lot = "0.12.3"
-<<<<<<< HEAD
 rand = "0.8.5"
+rand = "0.8.5"
+reqwest = { version = "0.12.4", features = ["json"] }
 reth-db = { git = "https://github.com/paradigmxyz/reth.git", tag = "v0.2.0-beta.7" }
 reth-ipc = { git = "https://github.com/paradigmxyz/reth.git", tag = "v0.2.0-beta.7" }
 reth-node-ethereum = { git = "https://github.com/paradigmxyz/reth.git", tag = "v0.2.0-beta.7" }
 reth-primitives = { git = "https://github.com/paradigmxyz/reth.git", tag = "v0.2.0-beta.7" }
 reth-revm = { git = "https://github.com/paradigmxyz/reth.git", tag = "v0.2.0-beta.7" }
+reth-rpc-api = { git = "https://github.com/paradigmxyz/reth.git", tag = "v0.2.0-beta.7" }
 reth-rpc = { git = "https://github.com/paradigmxyz/reth.git", tag = "v0.2.0-beta.7" }
-reth-rpc-api = { git = "https://github.com/paradigmxyz/reth.git", tag = "v0.2.0-beta.7" }
 reth-rpc-types = { git = "https://github.com/paradigmxyz/reth.git", tag = "v0.2.0-beta.7" }
-=======
-reqwest = { version = "0.12.4", features = ["json"] }
-reth-db = { git = "https://github.com/paradigmxyz/reth.git", tag = "v0.2.0-beta.6" }
-reth-ipc = { git = "https://github.com/paradigmxyz/reth.git", tag = "v0.2.0-beta.6" }
-reth-primitives = { git = "https://github.com/paradigmxyz/reth.git", tag = "v0.2.0-beta.6" }
-reth-revm = { git = "https://github.com/paradigmxyz/reth.git", tag = "v0.2.0-beta.6" }
-reth-rpc-api = { git = "https://github.com/paradigmxyz/reth.git", tag = "v0.2.0-beta.6" }
-reth-rpc-types = { git = "https://github.com/paradigmxyz/reth.git", tag = "v0.2.0-beta.6" }
->>>>>>> e2c35756
 rockbound = { git = "https://github.com/sovereign-Labs/rockbound", tag = "v2.0.1" }
 rocksdb = "0.21"
 serde = "1.0"
 serde_json = { version = "1.0", default-features = false, features = [ "alloc", "raw_value" ] }
 sha2 = "0.10"
 tempfile = "3.10.1"
-rand = "0.8.5"
 thiserror = "1.0"
 tokio = { version = "1.37", features = ["full"] }
 tower = "0.4"
