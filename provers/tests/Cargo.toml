--- conflicted
+++ resolved
@@ -40,13 +40,7 @@
 ] }
 
 [features]
-<<<<<<< HEAD
 default = []
-sp1 = ["strata-sp1-adapter", "strata-sp1-guest-builder"]
-risc0 = ["strata-risc0-adapter", "strata-risc0-guest-builder"]
-=======
-default = ["sp1"]
->>>>>>> c4ea1630
 mock = [
   "strata-sp1-guest-builder/mock",
   "strata-sp1-adapter/mock",
