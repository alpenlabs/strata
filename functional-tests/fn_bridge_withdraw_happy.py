--- conflicted
+++ resolved
@@ -3,15 +3,8 @@
 
 import net_settings
 import testenv
-<<<<<<< HEAD
-from constants import (
-    PRECOMPILE_BRIDGEOUT_ADDRESS,
-    SATS_TO_WEI,
-)
-=======
 import utils
 from constants import UNSPENDABLE_ADDRESS
->>>>>>> ef1097b0
 from rollup_params_cfg import RollupConfig
 
 # Local constants
@@ -75,34 +68,8 @@
         # Withdraw
         self.withdraw(ctx, el_address, withdraw_address)
 
-<<<<<<< HEAD
-        # Make sure that the balance is expected
-        balance_post_withdraw = int(rethrpc.eth_getBalance(el_address), 16)
-        self.debug(f"Strata Balance after withdrawal: {balance_post_withdraw}")
-        difference = deposit_amount * SATS_TO_WEI - total_gas_used
-        self.debug(f"Strata Balance difference: {difference}")
-        assert difference == balance_post_withdraw, "balance difference is not expected"
-
-        prev_duty_count = 2  # from the two deposits
-        wait_until(
-            lambda: len(seqrpc.strata_getBridgeDuties(0, 0).get("duties", [])) > prev_duty_count,
-            timeout=30,
-        )
-
-        # # Wait for the balance in the withdraw address to increase
-        wait_until(
-            lambda: get_balance(withdraw_address, btc_url, btc_user, btc_password)
-            > original_balance,
-            timeout=30,  # time to process the withdrawal
-        )
-
-        # Make sure that the balance in the BTC wallet is D BTC - operator's fees
-        btc_balance = get_balance(withdraw_address, btc_url, btc_user, btc_password)
-        self.debug(f"BTC balance: {btc_balance}")
-=======
         # Confirm BTC side
         # We expect final BTC balance to be D BTC minus operator fees
->>>>>>> ef1097b0
         difference = deposit_amount - operator_fee - withdraw_extra_fee
         confirm_btc_withdrawal(
             self.btcrpc,
@@ -116,63 +83,6 @@
         )
 
         return True
-
-
-<<<<<<< HEAD
-        data_bytes = bytes.fromhex(change_address_pk)
-        deposit_amount = ctx.env.rollup_cfg().deposit_amount
-
-        transaction = {
-            "from": el_address,
-            "to": PRECOMPILE_BRIDGEOUT_ADDRESS,
-            "value": deposit_amount * SATS_TO_WEI,
-            "gas": gas,
-            "data": data_bytes,
-        }
-        l2_tx_hash = web3.eth.send_transaction(transaction)
-        return l2_tx_hash
-
-    def estimate_withdraw_gas(
-        self, ctx: flexitest.RunContext, web3: Web3, el_address, change_address_pk
-    ):
-        """
-        Estimate the gas for the withdrawal transaction.
-        """
-        self.debug(f"EL address: {el_address}")
-        self.debug(f"Bridge address: {PRECOMPILE_BRIDGEOUT_ADDRESS}")
-
-        data_bytes = bytes.fromhex(change_address_pk)
-        deposit_amount = ctx.env.rollup_cfg().deposit_amount
-
-        transaction = {
-            "from": el_address,
-            "to": PRECOMPILE_BRIDGEOUT_ADDRESS,
-            "value": deposit_amount * SATS_TO_WEI,
-            "data": data_bytes,
-        }
-        return web3.eth.estimate_gas(transaction)
-=======
-def mine_blocks_until_maturity(
-    btcrpc,
-    withdraw_address,
-    btc_url,
-    btc_user,
-    btc_password,
-    original_balance,
-    number_of_blocks=12,
-):
-    """
-    Mine blocks until the withdraw address has a positive balance
-    By default, the number of blocks to mine is 12:
-    - 6 blocks to mature the DRT
-    - 6 blocks to mature the DT
-    """
-    btcrpc.proxy.generatetoaddress(number_of_blocks, UNSPENDABLE_ADDRESS)
-    utils.wait_until(
-        lambda: get_balance(withdraw_address, btc_url, btc_user, btc_password) > original_balance,
-        timeout=10,
-    )
-
 
 def check_initial_eth_balance(rethrpc, address, debug_fn=print):
     """Asserts that the initial ETH balance for `address` is zero."""
@@ -195,9 +105,12 @@
     Wait for the BTC balance to reflect the withdrawal and confirm the final balance
     equals `original_balance + expected_increase`.
     """
-    # Wait for the new balance (and presumably the maturity):
-    mine_blocks_until_maturity(
-        btcrpc, withdraw_address, btc_url, btc_user, btc_password, original_balance
+    # Wait for the new balance,
+    # this includes waiting for a new batch checkpoint,
+    # duty processing by the bridge clients and maturity of the withdrawal.
+    utils.wait_until(
+        lambda: get_balance(withdraw_address, btc_url, btc_user, btc_password) > original_balance,
+        timeout=60,
     )
 
     # Check final BTC balance
@@ -207,5 +120,4 @@
 
     assert (
         btc_balance == original_balance + expected_increase
-    ), "BTC balance after withdrawal is not as expected"
->>>>>>> ef1097b0
+    ), "BTC balance after withdrawal is not as expected"