#!/usr/bin/env python3

import os
import shutil
import sys
import time
from itertools import islice
from math import ceil
<<<<<<< HEAD
from typing import Optional

import flexitest

import factory
import net_settings
from constants import *
from utils import *
=======
from typing import List, Optional, TypedDict

import flexitest
import web3
import web3.middleware
from bitcoinlib.services.bitcoind import BitcoindClient

import seqrpc
from constants import (
    BD_PASSWORD,
    BD_USERNAME,
    BLOCK_GENERATION_INTERVAL_SECS,
    DD_ROOT,
    DEFAULT_ROLLUP_PARAMS,
    FAST_BATCH_ROLLUP_PARAMS,
    PROVER_ROLLUP_PARAMS,
    SEQ_KEY,
)
from utils import generate_blocks, generate_jwt_secret


class BitcoinFactory(flexitest.Factory):
    def __init__(self, port_range: list[int]):
        super().__init__(port_range)

    @flexitest.with_ectx("ctx")
    def create_regtest_bitcoin(self, ctx: flexitest.EnvContext) -> flexitest.Service:
        datadir = ctx.make_service_dir("bitcoin")
        p2p_port = self.next_port()
        rpc_port = self.next_port()
        logfile = os.path.join(datadir, "service.log")

        cmd = [
            "bitcoind",
            "-txindex",
            "-regtest",
            "-printtoconsole",
            "-fallbackfee=0.00001",
            f"-datadir={datadir}",
            f"-port={p2p_port}",
            f"-rpcport={rpc_port}",
            f"-rpcuser={BD_USERNAME}",
            f"-rpcpassword={BD_PASSWORD}",
        ]

        props = {
            "rpc_port": rpc_port,
            "rpc_user": BD_USERNAME,
            "rpc_password": BD_PASSWORD,
            "walletname": "testwallet",
        }

        svc = flexitest.service.ProcService(props, cmd, stdout=logfile)
        svc.start()

        def _create_rpc():
            url = f"http://{BD_USERNAME}:{BD_PASSWORD}@localhost:{rpc_port}"
            return BitcoindClient(base_url=url, network="regtest")

        svc.create_rpc = _create_rpc

        return svc


class BitcoinRpcConfig(TypedDict):
    bitcoind_sock: str
    bitcoind_user: str
    bitcoind_pass: str


class RethConfig(TypedDict):
    reth_socket: str
    reth_secret_path: str


class StrataFactory(flexitest.Factory):
    def __init__(self, port_range: list[int]):
        super().__init__(port_range)

    @flexitest.with_ectx("ctx")
    def create_sequencer(
        self,
        bitcoind_config: BitcoinRpcConfig,
        reth_config: RethConfig,
        sequencer_address: str,
        custom_rollup_params: Optional[dict],
        ctx: flexitest.EnvContext,
    ) -> flexitest.Service:
        datadir = ctx.make_service_dir("sequencer")
        rpc_port = self.next_port()
        rpc_host = "localhost"
        logfile = os.path.join(datadir, "service.log")

        keyfile = os.path.join(datadir, "seqkey.bin")
        seq_key = SEQ_KEY.hex()
        with open(keyfile, "w") as f:
            f.write(seq_key)

        # fmt: off
        cmd = [
            "strata-client",
            "--datadir", datadir,
            "--rpc-host", rpc_host,
            "--rpc-port", str(rpc_port),
            "--bitcoind-host", bitcoind_config["bitcoind_sock"],
            "--bitcoind-user", bitcoind_config["bitcoind_user"],
            "--bitcoind-password", bitcoind_config["bitcoind_pass"],
            "--reth-authrpc", reth_config["reth_socket"],
            "--reth-jwtsecret", reth_config["reth_secret_path"],
            "--network", "regtest",
            "--sequencer-key", keyfile,
            "--sequencer-bitcoin-address", sequencer_address,
        ]
        # fmt: on

        rollup_params_file = os.path.join(datadir, "rollup_params.json")
        rollup_params = custom_rollup_params if custom_rollup_params else DEFAULT_ROLLUP_PARAMS

        with open(rollup_params_file, "w") as f:
            json.dump(rollup_params, f)

        cmd.extend(["--rollup-params", rollup_params_file])

        props = {
            "rpc_host": rpc_host,
            "rpc_port": rpc_port,
            "seqkey": seq_key,
            "address": sequencer_address,
        }
        rpc_url = f"ws://{rpc_host}:{rpc_port}"

        svc = flexitest.service.ProcService(props, cmd, stdout=logfile)
        svc.start()

        def _create_rpc():
            return seqrpc.JsonrpcClient(rpc_url)

        svc.create_rpc = _create_rpc

        return svc


class FullNodeFactory(flexitest.Factory):
    def __init__(self, port_range: list[int]):
        super().__init__(port_range)
        self.fn_count = 0

    @flexitest.with_ectx("ctx")
    def create_fullnode(
        self,
        bitcoind_config: BitcoinRpcConfig,
        reth_config: RethConfig,
        sequencer_rpc: str,
        custom_rollup_params: Optional[dict],
        ctx: flexitest.EnvContext,
    ) -> flexitest.Service:
        self.fn_count += 1
        id = self.fn_count

        datadir = ctx.make_service_dir(f"fullnode.{id}")
        rpc_host = "localhost"
        rpc_port = self.next_port()
        logfile = os.path.join(datadir, "service.log")

        # fmt: off
        cmd = [
            "strata-client",
            "--datadir", datadir,
            "--rpc-host", rpc_host,
            "--rpc-port", str(rpc_port),
            "--bitcoind-host", bitcoind_config["bitcoind_sock"],
            "--bitcoind-user", bitcoind_config["bitcoind_user"],
            "--bitcoind-password", bitcoind_config["bitcoind_pass"],
            "--reth-authrpc", reth_config["reth_socket"],
            "--reth-jwtsecret", reth_config["reth_secret_path"],
            "--network", "regtest",
            "--sequencer-rpc", sequencer_rpc,
        ]
        # fmt: on

        rollup_params_file = os.path.join(datadir, "rollup_params.json")
        rollup_params = custom_rollup_params if custom_rollup_params else DEFAULT_ROLLUP_PARAMS

        with open(rollup_params_file, "w") as f:
            json.dump(rollup_params, f)

        cmd.extend(["--rollup-params", rollup_params_file])

        props = {"rpc_port": rpc_port, "id": id}

        rpc_url = f"ws://localhost:{rpc_port}"

        svc = flexitest.service.ProcService(props, cmd, stdout=logfile)
        svc.start()

        def _create_rpc():
            return seqrpc.JsonrpcClient(rpc_url)

        svc.create_rpc = _create_rpc

        return svc


class RethFactory(flexitest.Factory):
    def __init__(self, port_range: list[int]):
        super().__init__(port_range)

    @flexitest.with_ectx("ctx")
    def create_exec_client(
        self,
        id: int,
        reth_secret_path: str,
        sequencer_reth_rpc: Optional[str],
        ctx: flexitest.EnvContext,
    ) -> flexitest.Service:
        datadir = ctx.make_service_dir(f"reth.{id}")
        authrpc_port = self.next_port()
        listener_port = self.next_port()
        ethrpc_ws_port = self.next_port()
        ethrpc_http_port = self.next_port()
        logfile = os.path.join(datadir, "service.log")

        # fmt: off
        cmd = [
            "strata-reth",
            "--disable-discovery",
            "--ipcdisable",
            "--datadir", datadir,
            "--authrpc.port", str(authrpc_port),
            "--authrpc.jwtsecret", reth_secret_path,
            "--port", str(listener_port),
            "--ws",
            "--ws.port", str(ethrpc_ws_port),
            "--http",
            "--http.port", str(ethrpc_http_port),
            "--color", "never",
            "--enable-witness-gen",
            # TODO: update tests to use new chain config
            "--custom-chain", "dev",
            "-vvvv"
        ]
        # fmt: on

        if sequencer_reth_rpc is not None:
            cmd.extend(["--sequencer-http", sequencer_reth_rpc])

        props = {"rpc_port": authrpc_port, "eth_rpc_http_port": ethrpc_http_port}

        ethrpc_url = f"ws://localhost:{ethrpc_ws_port}"

        svc = flexitest.service.ProcService(props, cmd, stdout=logfile)
        svc.start()

        def _create_rpc():
            return seqrpc.JsonrpcClient(ethrpc_url)

        def _create_web3():
            http_ethrpc_url = f"http://localhost:{ethrpc_http_port}"
            w3 = web3.Web3(web3.Web3.HTTPProvider(http_ethrpc_url))
            # address, pk hardcoded in test genesis config
            w3.address = "0xf39Fd6e51aad88F6F4ce6aB8827279cffFb92266"
            account = w3.eth.account.from_key(
                "0xac0974bec39a17e36ba4a6b4d238ff944bacb478cbed5efcae784d7bf4f2ff80"
            )
            w3.middleware_onion.add(web3.middleware.SignAndSendRawMiddlewareBuilder.build(account))
            return w3

        def snapshot_dir_path(idx: int):
            return os.path.join(ctx.envdd_path, f"reth.{id}.{idx}")

        def _snapshot_datadir(idx: int):
            snapshot_dir = snapshot_dir_path(idx)
            os.makedirs(snapshot_dir, exist_ok=True)
            shutil.copytree(datadir, snapshot_dir, dirs_exist_ok=True)

        def _restore_snapshot(idx: int):
            assert not svc.is_started(), "Should call restore only when service is stopped"
            snapshot_dir = snapshot_dir_path(idx)
            assert os.path.exists(snapshot_dir)
            shutil.rmtree(datadir)
            os.rename(snapshot_dir, datadir)

        svc.create_rpc = _create_rpc
        svc.create_web3 = _create_web3
        svc.snapshot_datadir = _snapshot_datadir
        svc.restore_snapshot = _restore_snapshot

        return svc


class ProverClientFactory(flexitest.Factory):
    def __init__(self, port_range: list[int]):
        super().__init__(port_range)

    @flexitest.with_ectx("ctx")
    def create_prover_client(
        self,
        bitcoind_config: BitcoinRpcConfig,
        sequencer_url: str,
        reth_url: str,
        custom_rollup_params: Optional[dict],
        ctx: flexitest.EnvContext,
    ):
        datadir = ctx.make_service_dir("prover_client")
        logfile = os.path.join(datadir, "service.log")

        rpc_port = self.next_port()
        rpc_url = f"ws://localhost:{rpc_port}"

        # fmt: off
        cmd = [
            "strata-prover-client",
            "--rpc-port", str(rpc_port),
            "--sequencer-rpc", sequencer_url,
            "--reth-rpc", reth_url,
            "--bitcoind-url", bitcoind_config["bitcoind_sock"],
            "--bitcoind-user", bitcoind_config["bitcoind_user"],
            "--bitcoind-password", bitcoind_config["bitcoind_pass"],
        ]
        # fmt: on
        props = {"rpc_port": rpc_port}

        rollup_params_file = os.path.join(datadir, "rollup_params.json")
        rollup_params = custom_rollup_params if custom_rollup_params else DEFAULT_ROLLUP_PARAMS

        with open(rollup_params_file, "w") as f:
            json.dump(rollup_params, f)

        cmd.extend(["--rollup-params", rollup_params_file])

        svc = flexitest.service.ProcService(props, cmd, stdout=logfile)
        svc.start()

        def _create_rpc():
            return seqrpc.JsonrpcClient(rpc_url)

        svc.create_rpc = _create_rpc
        return svc
>>>>>>> 9c45b61e


class BasicEnvConfig(flexitest.EnvConfig):
    def __init__(
        self,
        pre_generate_blocks: int = 0,
        rollup_settings: Optional[RollupParamsSettings] = None,
        auto_generate_blocks: bool = True,
        enable_prover_client: bool = False,
        n_operators: int = 2,
    ):
        super().__init__()
        self.pre_generate_blocks = pre_generate_blocks
        self.rollup_settings = rollup_settings
        self.auto_generate_blocks = auto_generate_blocks
        self.enable_prover_client = enable_prover_client
        self.n_operators = n_operators

    def init(self, ctx: flexitest.EnvContext) -> flexitest.LiveEnv:
        btc_fac = ctx.get_factory("bitcoin")
        seq_fac = ctx.get_factory("sequencer")
        reth_fac = ctx.get_factory("reth")
        bridge_fac = ctx.get_factory("bridge_client")

        svcs = {}

        # set up network params
        initdir = ctx.make_service_dir("_init")
        settings = self.rollup_settings or RollupParamsSettings.new_default()
        params_gen_data = generate_simple_params(initdir, settings, self.n_operators)
        params = params_gen_data["params"]
        # TODO also grab operator keys and launch operators

        # reth needs some time to startup, start it first
        secret_dir = ctx.make_service_dir("secret")
        reth_secret_path = os.path.join(secret_dir, "jwt.hex")

        with open(reth_secret_path, "w") as f:
            f.write(generate_jwt_secret())

        reth = reth_fac.create_exec_client(0, reth_secret_path, None)
        reth_port = reth.get_prop("rpc_port")

        bitcoind = btc_fac.create_regtest_bitcoin()
        svcs["bitcoin"] = bitcoind
        time.sleep(BLOCK_GENERATION_INTERVAL_SECS)

        brpc = bitcoind.create_rpc()
        walletname = bitcoind.get_prop("walletname")
        brpc.proxy.createwallet(walletname)
        seqaddr = brpc.proxy.getnewaddress()

        chunk_size = 500
        while self.pre_generate_blocks > 0:
            batch_size = min(self.pre_generate_blocks, 1000)

            # generate blocks in chunks to avoid timeout
            num_chunks = ceil(batch_size / chunk_size)
            for i in range(0, batch_size, chunk_size):
                chunk = int(i / chunk_size) + 1
                num_blocks = int(min(chunk_size, batch_size - (chunk - 1) * chunk_size))
                chunk = f"{chunk}/{num_chunks}"

                print(f"Pre generating {num_blocks} blocks to address {seqaddr}; chunk = {chunk}")
                brpc.proxy.generatetoaddress(chunk_size, seqaddr)

            self.pre_generate_blocks -= batch_size

        # generate blocks every 500 millis
        if self.auto_generate_blocks:
            generate_blocks(brpc, BLOCK_GENERATION_INTERVAL_SECS, seqaddr)

        rpc_port = bitcoind.get_prop("rpc_port")
        rpc_user = bitcoind.get_prop("rpc_user")
        rpc_pass = bitcoind.get_prop("rpc_password")
        rpc_sock = f"localhost:{rpc_port}/wallet/{walletname}"
        bitcoind_config = {
            "bitcoind_sock": rpc_sock,
            "bitcoind_user": rpc_user,
            "bitcoind_pass": rpc_pass,
        }
        reth_config = {
            "reth_socket": f"localhost:{reth_port}",
            "reth_secret_path": reth_secret_path,
        }
        sequencer = seq_fac.create_sequencer(bitcoind_config, reth_config, seqaddr, params)

        # Need to wait for at least `genesis_l1_height` blocks to be generated.
        # Sleeping some more for safety
        if self.auto_generate_blocks:
            time.sleep(BLOCK_GENERATION_INTERVAL_SECS * 10)

        svcs["sequencer"] = sequencer
        svcs["reth"] = reth

        # Create all the bridge clients.
        for i in range(self.n_operators):
            xpriv_path = params_gen_data["opseedpaths"][i]
            xpriv = None
            with open(xpriv_path) as f:
                xpriv = f.read().strip()
            seq_url = sequencer.get_prop("rpc_url")
            br = bridge_fac.create_operator(xpriv, seq_url, bitcoind_config)
            name = f"bridge.{i}"
            svcs[name] = br

        if self.enable_prover_client:
            seq_port = sequencer.get_prop("rpc_port")
            reth_rpc_http_port = reth.get_prop("eth_rpc_http_port")

            prover_client_fac = ctx.get_factory("prover_client")
            prover_client = prover_client_fac.create_prover_client(
                bitcoind_config,
                f"http://localhost:{seq_port}",
                f"http://localhost:{reth_rpc_http_port}",
                self.rollup_params,
            )
            svcs["prover_client"] = prover_client

        return flexitest.LiveEnv(svcs)


class HubNetworkEnvConfig(flexitest.EnvConfig):
    def __init__(
        self,
        pre_generate_blocks: int = 0,
        rollup_settings: Optional[RollupParamsSettings] = None,
        auto_generate_blocks: bool = True,
        n_operators: int = 2,
    ):
        self.pre_generate_blocks = pre_generate_blocks
        self.rollup_settings = rollup_settings
        self.auto_generate_blocks = auto_generate_blocks
        self.n_operators = n_operators
        super().__init__()

    def init(self, ctx: flexitest.EnvContext) -> flexitest.LiveEnv:
        btc_fac = ctx.get_factory("bitcoin")
        seq_fac = ctx.get_factory("sequencer")
        reth_fac = ctx.get_factory("reth")
        fn_fac = ctx.get_factory("fullnode")
        bridge_fac = ctx.get_factory("bridge_client")

        # set up network params
        initdir = ctx.make_service_dir("_init")
        settings = self.rollup_settings or RollupParamsSettings.new_default()
        params_gen_data = generate_simple_params(initdir, settings, self.n_operators)
        params = params_gen_data["params"]
        # TODO also grab operator keys and launch operators

        # reth needs some time to startup, start it first
        secret_dir = ctx.make_service_dir("secret")
        reth_secret_path = os.path.join(secret_dir, "jwt.hex")

        with open(reth_secret_path, "w") as file:
            file.write(generate_jwt_secret())

        reth = reth_fac.create_exec_client(0, reth_secret_path, None)
        seq_reth_rpc_port = reth.get_prop("eth_rpc_http_port")
        fullnode_reth = reth_fac.create_exec_client(
            1, reth_secret_path, f"http://localhost:{seq_reth_rpc_port}"
        )
        reth_authrpc_port = reth.get_prop("rpc_port")

        bitcoind = btc_fac.create_regtest_bitcoin()
        # wait for services to to startup
        time.sleep(BLOCK_GENERATION_INTERVAL_SECS)

        brpc = bitcoind.create_rpc()

        walletname = "dummy"
        brpc.proxy.createwallet(walletname)

        seqaddr = brpc.proxy.getnewaddress()

        if self.pre_generate_blocks > 0:
            print(f"Pre generating {self.pre_generate_blocks} blocks to address {seqaddr}")
            brpc.proxy.generatetoaddress(self.pre_generate_blocks, seqaddr)

        # generate blocks every 500 millis
        if self.auto_generate_blocks:
            generate_blocks(brpc, BLOCK_GENERATION_INTERVAL_SECS, seqaddr)
        rpc_port = bitcoind.get_prop("rpc_port")
        rpc_user = bitcoind.get_prop("rpc_user")
        rpc_pass = bitcoind.get_prop("rpc_password")
        rpc_sock = f"localhost:{rpc_port}/wallet/{walletname}"
        bitcoind_config = {
            "bitcoind_sock": rpc_sock,
            "bitcoind_user": rpc_user,
            "bitcoind_pass": rpc_pass,
        }
        reth_config = {
            "reth_socket": f"localhost:{reth_authrpc_port}",
            "reth_secret_path": reth_secret_path,
        }
        sequencer = seq_fac.create_sequencer(bitcoind_config, reth_config, seqaddr, params)
        # Need to wait for at least `genesis_l1_height` blocks to be generated.
        # Sleeping some more for safety
        if self.auto_generate_blocks:
            time.sleep(BLOCK_GENERATION_INTERVAL_SECS * 10)

        fullnode_reth_port = fullnode_reth.get_prop("rpc_port")
        fullnode_reth_config = {
            "reth_socket": f"localhost:{fullnode_reth_port}",
            "reth_secret_path": reth_secret_path,
        }

        sequencer_rpc = f"http://localhost:{sequencer.get_prop('rpc_port')}"

        fullnode = fn_fac.create_fullnode(
            bitcoind_config,
            fullnode_reth_config,
            sequencer_rpc,
            params,
        )

        svcs = {
            "bitcoin": bitcoind,
            "seq_node": sequencer,
            "seq_reth": reth,
            "follower_1_node": fullnode,
            "follower_1_reth": fullnode_reth,
        }

        # Create all the bridge clients.
        for i in range(self.n_operators):
            xpriv_path = params_gen_data["opseedpaths"][i]
            xpriv = None
            with open(xpriv_path) as f:
                xpriv = f.read().strip()
            seq_url = sequencer.get_prop("rpc_url")
            br = bridge_fac.create_operator(xpriv, seq_url, bitcoind_config)
            name = f"bridge.{i}"
            svcs[name] = br

        return flexitest.LiveEnv(svcs)


def main(argv):
    test_dir = os.path.dirname(os.path.abspath(__file__))
    modules = flexitest.runtime.scan_dir_for_modules(test_dir)
    all_tests = flexitest.runtime.load_candidate_modules(modules)

    # Avoid running prover related tets while running all the tests
    # Filter the prover test files if not present in argv
    if len(argv) > 1:
        # Run the specific test file passed as the first argument (without .py extension)
        tests = [str(argv[1]).removesuffix(".py")]
    else:
        # Run all tests, excluding those containing "fn_prover", unless explicitly passed in argv
        tests = [test for test in all_tests if "fn_prover" not in test or test in argv]

    datadir_root = flexitest.create_datadir_in_workspace(os.path.join(test_dir, DD_ROOT))

<<<<<<< HEAD
    btc_fac = factory.BitcoinFactory([12300 + i for i in range(30)])
    seq_fac = factory.StrataFactory([12400 + i for i in range(30)])
    fullnode_fac = factory.FullNodeFactory([12500 + i for i in range(30)])
    reth_fac = factory.RethFactory([12600 + i for i in range(20 * 3)])
    prover_client_fac = factory.ProverClientFactory([12700 + i for i in range(20 * 3)])
    bridge_client_fac = factory.BridgeClientFactory([12800 + i for i in range(30)])
=======
    # FIXME/FIX flexitest: add global port pool
    port_gen = (pn for pn in range(12300, 65535))
    # adjust based on number of tests run in parallel
    max_test_instances = 30

    def gen_port_range(multiplier: int = 1) -> List[int]:
        # max_test_instances * number of next_port() calls in factory per service
        return list(islice(port_gen, max_test_instances * multiplier))

    btc_fac = BitcoinFactory(gen_port_range(2))
    seq_fac = StrataFactory(gen_port_range())
    fullnode_fac = FullNodeFactory(gen_port_range())
    reth_fac = RethFactory(gen_port_range(4))
    prover_client_fac = ProverClientFactory(gen_port_range())
>>>>>>> 9c45b61e

    factories = {
        "bitcoin": btc_fac,
        "sequencer": seq_fac,
        "fullnode": fullnode_fac,
        "reth": reth_fac,
        "prover_client": prover_client_fac,
        "bridge_client": bridge_client_fac,
    }

    global_envs = {
        "basic": BasicEnvConfig(101),
        # TODO can we consolidate this with the basic env now?
        "premined_blocks": BasicEnvConfig(101),
        "fast_batches": BasicEnvConfig(101, rollup_settings=net_settings.get_fast_batch_settings()),
        "hub1": HubNetworkEnvConfig(),
        "prover": BasicEnvConfig(
            101, rollup_params=PROVER_ROLLUP_PARAMS, enable_prover_client=True
        ),
    }

    rt = flexitest.TestRuntime(global_envs, datadir_root, factories)
    rt.prepare_registered_tests()

    results = rt.run_tests(tests)
    rt.save_json_file("results.json", results)
    flexitest.dump_results(results)

    flexitest.fail_on_error(results)

    return 0


if __name__ == "__main__":
    sys.exit(main(sys.argv))<|MERGE_RESOLUTION|>--- conflicted
+++ resolved
@@ -1,360 +1,23 @@
 #!/usr/bin/env python3
 
 import os
-import shutil
 import sys
 import time
 from itertools import islice
 from math import ceil
-<<<<<<< HEAD
-from typing import Optional
+from typing import List, Optional
 
 import flexitest
 
 import factory
 import net_settings
 from constants import *
-from utils import *
-=======
-from typing import List, Optional, TypedDict
-
-import flexitest
-import web3
-import web3.middleware
-from bitcoinlib.services.bitcoind import BitcoindClient
-
-import seqrpc
 from constants import (
-    BD_PASSWORD,
-    BD_USERNAME,
     BLOCK_GENERATION_INTERVAL_SECS,
     DD_ROOT,
-    DEFAULT_ROLLUP_PARAMS,
-    FAST_BATCH_ROLLUP_PARAMS,
-    PROVER_ROLLUP_PARAMS,
-    SEQ_KEY,
 )
+from utils import *
 from utils import generate_blocks, generate_jwt_secret
-
-
-class BitcoinFactory(flexitest.Factory):
-    def __init__(self, port_range: list[int]):
-        super().__init__(port_range)
-
-    @flexitest.with_ectx("ctx")
-    def create_regtest_bitcoin(self, ctx: flexitest.EnvContext) -> flexitest.Service:
-        datadir = ctx.make_service_dir("bitcoin")
-        p2p_port = self.next_port()
-        rpc_port = self.next_port()
-        logfile = os.path.join(datadir, "service.log")
-
-        cmd = [
-            "bitcoind",
-            "-txindex",
-            "-regtest",
-            "-printtoconsole",
-            "-fallbackfee=0.00001",
-            f"-datadir={datadir}",
-            f"-port={p2p_port}",
-            f"-rpcport={rpc_port}",
-            f"-rpcuser={BD_USERNAME}",
-            f"-rpcpassword={BD_PASSWORD}",
-        ]
-
-        props = {
-            "rpc_port": rpc_port,
-            "rpc_user": BD_USERNAME,
-            "rpc_password": BD_PASSWORD,
-            "walletname": "testwallet",
-        }
-
-        svc = flexitest.service.ProcService(props, cmd, stdout=logfile)
-        svc.start()
-
-        def _create_rpc():
-            url = f"http://{BD_USERNAME}:{BD_PASSWORD}@localhost:{rpc_port}"
-            return BitcoindClient(base_url=url, network="regtest")
-
-        svc.create_rpc = _create_rpc
-
-        return svc
-
-
-class BitcoinRpcConfig(TypedDict):
-    bitcoind_sock: str
-    bitcoind_user: str
-    bitcoind_pass: str
-
-
-class RethConfig(TypedDict):
-    reth_socket: str
-    reth_secret_path: str
-
-
-class StrataFactory(flexitest.Factory):
-    def __init__(self, port_range: list[int]):
-        super().__init__(port_range)
-
-    @flexitest.with_ectx("ctx")
-    def create_sequencer(
-        self,
-        bitcoind_config: BitcoinRpcConfig,
-        reth_config: RethConfig,
-        sequencer_address: str,
-        custom_rollup_params: Optional[dict],
-        ctx: flexitest.EnvContext,
-    ) -> flexitest.Service:
-        datadir = ctx.make_service_dir("sequencer")
-        rpc_port = self.next_port()
-        rpc_host = "localhost"
-        logfile = os.path.join(datadir, "service.log")
-
-        keyfile = os.path.join(datadir, "seqkey.bin")
-        seq_key = SEQ_KEY.hex()
-        with open(keyfile, "w") as f:
-            f.write(seq_key)
-
-        # fmt: off
-        cmd = [
-            "strata-client",
-            "--datadir", datadir,
-            "--rpc-host", rpc_host,
-            "--rpc-port", str(rpc_port),
-            "--bitcoind-host", bitcoind_config["bitcoind_sock"],
-            "--bitcoind-user", bitcoind_config["bitcoind_user"],
-            "--bitcoind-password", bitcoind_config["bitcoind_pass"],
-            "--reth-authrpc", reth_config["reth_socket"],
-            "--reth-jwtsecret", reth_config["reth_secret_path"],
-            "--network", "regtest",
-            "--sequencer-key", keyfile,
-            "--sequencer-bitcoin-address", sequencer_address,
-        ]
-        # fmt: on
-
-        rollup_params_file = os.path.join(datadir, "rollup_params.json")
-        rollup_params = custom_rollup_params if custom_rollup_params else DEFAULT_ROLLUP_PARAMS
-
-        with open(rollup_params_file, "w") as f:
-            json.dump(rollup_params, f)
-
-        cmd.extend(["--rollup-params", rollup_params_file])
-
-        props = {
-            "rpc_host": rpc_host,
-            "rpc_port": rpc_port,
-            "seqkey": seq_key,
-            "address": sequencer_address,
-        }
-        rpc_url = f"ws://{rpc_host}:{rpc_port}"
-
-        svc = flexitest.service.ProcService(props, cmd, stdout=logfile)
-        svc.start()
-
-        def _create_rpc():
-            return seqrpc.JsonrpcClient(rpc_url)
-
-        svc.create_rpc = _create_rpc
-
-        return svc
-
-
-class FullNodeFactory(flexitest.Factory):
-    def __init__(self, port_range: list[int]):
-        super().__init__(port_range)
-        self.fn_count = 0
-
-    @flexitest.with_ectx("ctx")
-    def create_fullnode(
-        self,
-        bitcoind_config: BitcoinRpcConfig,
-        reth_config: RethConfig,
-        sequencer_rpc: str,
-        custom_rollup_params: Optional[dict],
-        ctx: flexitest.EnvContext,
-    ) -> flexitest.Service:
-        self.fn_count += 1
-        id = self.fn_count
-
-        datadir = ctx.make_service_dir(f"fullnode.{id}")
-        rpc_host = "localhost"
-        rpc_port = self.next_port()
-        logfile = os.path.join(datadir, "service.log")
-
-        # fmt: off
-        cmd = [
-            "strata-client",
-            "--datadir", datadir,
-            "--rpc-host", rpc_host,
-            "--rpc-port", str(rpc_port),
-            "--bitcoind-host", bitcoind_config["bitcoind_sock"],
-            "--bitcoind-user", bitcoind_config["bitcoind_user"],
-            "--bitcoind-password", bitcoind_config["bitcoind_pass"],
-            "--reth-authrpc", reth_config["reth_socket"],
-            "--reth-jwtsecret", reth_config["reth_secret_path"],
-            "--network", "regtest",
-            "--sequencer-rpc", sequencer_rpc,
-        ]
-        # fmt: on
-
-        rollup_params_file = os.path.join(datadir, "rollup_params.json")
-        rollup_params = custom_rollup_params if custom_rollup_params else DEFAULT_ROLLUP_PARAMS
-
-        with open(rollup_params_file, "w") as f:
-            json.dump(rollup_params, f)
-
-        cmd.extend(["--rollup-params", rollup_params_file])
-
-        props = {"rpc_port": rpc_port, "id": id}
-
-        rpc_url = f"ws://localhost:{rpc_port}"
-
-        svc = flexitest.service.ProcService(props, cmd, stdout=logfile)
-        svc.start()
-
-        def _create_rpc():
-            return seqrpc.JsonrpcClient(rpc_url)
-
-        svc.create_rpc = _create_rpc
-
-        return svc
-
-
-class RethFactory(flexitest.Factory):
-    def __init__(self, port_range: list[int]):
-        super().__init__(port_range)
-
-    @flexitest.with_ectx("ctx")
-    def create_exec_client(
-        self,
-        id: int,
-        reth_secret_path: str,
-        sequencer_reth_rpc: Optional[str],
-        ctx: flexitest.EnvContext,
-    ) -> flexitest.Service:
-        datadir = ctx.make_service_dir(f"reth.{id}")
-        authrpc_port = self.next_port()
-        listener_port = self.next_port()
-        ethrpc_ws_port = self.next_port()
-        ethrpc_http_port = self.next_port()
-        logfile = os.path.join(datadir, "service.log")
-
-        # fmt: off
-        cmd = [
-            "strata-reth",
-            "--disable-discovery",
-            "--ipcdisable",
-            "--datadir", datadir,
-            "--authrpc.port", str(authrpc_port),
-            "--authrpc.jwtsecret", reth_secret_path,
-            "--port", str(listener_port),
-            "--ws",
-            "--ws.port", str(ethrpc_ws_port),
-            "--http",
-            "--http.port", str(ethrpc_http_port),
-            "--color", "never",
-            "--enable-witness-gen",
-            # TODO: update tests to use new chain config
-            "--custom-chain", "dev",
-            "-vvvv"
-        ]
-        # fmt: on
-
-        if sequencer_reth_rpc is not None:
-            cmd.extend(["--sequencer-http", sequencer_reth_rpc])
-
-        props = {"rpc_port": authrpc_port, "eth_rpc_http_port": ethrpc_http_port}
-
-        ethrpc_url = f"ws://localhost:{ethrpc_ws_port}"
-
-        svc = flexitest.service.ProcService(props, cmd, stdout=logfile)
-        svc.start()
-
-        def _create_rpc():
-            return seqrpc.JsonrpcClient(ethrpc_url)
-
-        def _create_web3():
-            http_ethrpc_url = f"http://localhost:{ethrpc_http_port}"
-            w3 = web3.Web3(web3.Web3.HTTPProvider(http_ethrpc_url))
-            # address, pk hardcoded in test genesis config
-            w3.address = "0xf39Fd6e51aad88F6F4ce6aB8827279cffFb92266"
-            account = w3.eth.account.from_key(
-                "0xac0974bec39a17e36ba4a6b4d238ff944bacb478cbed5efcae784d7bf4f2ff80"
-            )
-            w3.middleware_onion.add(web3.middleware.SignAndSendRawMiddlewareBuilder.build(account))
-            return w3
-
-        def snapshot_dir_path(idx: int):
-            return os.path.join(ctx.envdd_path, f"reth.{id}.{idx}")
-
-        def _snapshot_datadir(idx: int):
-            snapshot_dir = snapshot_dir_path(idx)
-            os.makedirs(snapshot_dir, exist_ok=True)
-            shutil.copytree(datadir, snapshot_dir, dirs_exist_ok=True)
-
-        def _restore_snapshot(idx: int):
-            assert not svc.is_started(), "Should call restore only when service is stopped"
-            snapshot_dir = snapshot_dir_path(idx)
-            assert os.path.exists(snapshot_dir)
-            shutil.rmtree(datadir)
-            os.rename(snapshot_dir, datadir)
-
-        svc.create_rpc = _create_rpc
-        svc.create_web3 = _create_web3
-        svc.snapshot_datadir = _snapshot_datadir
-        svc.restore_snapshot = _restore_snapshot
-
-        return svc
-
-
-class ProverClientFactory(flexitest.Factory):
-    def __init__(self, port_range: list[int]):
-        super().__init__(port_range)
-
-    @flexitest.with_ectx("ctx")
-    def create_prover_client(
-        self,
-        bitcoind_config: BitcoinRpcConfig,
-        sequencer_url: str,
-        reth_url: str,
-        custom_rollup_params: Optional[dict],
-        ctx: flexitest.EnvContext,
-    ):
-        datadir = ctx.make_service_dir("prover_client")
-        logfile = os.path.join(datadir, "service.log")
-
-        rpc_port = self.next_port()
-        rpc_url = f"ws://localhost:{rpc_port}"
-
-        # fmt: off
-        cmd = [
-            "strata-prover-client",
-            "--rpc-port", str(rpc_port),
-            "--sequencer-rpc", sequencer_url,
-            "--reth-rpc", reth_url,
-            "--bitcoind-url", bitcoind_config["bitcoind_sock"],
-            "--bitcoind-user", bitcoind_config["bitcoind_user"],
-            "--bitcoind-password", bitcoind_config["bitcoind_pass"],
-        ]
-        # fmt: on
-        props = {"rpc_port": rpc_port}
-
-        rollup_params_file = os.path.join(datadir, "rollup_params.json")
-        rollup_params = custom_rollup_params if custom_rollup_params else DEFAULT_ROLLUP_PARAMS
-
-        with open(rollup_params_file, "w") as f:
-            json.dump(rollup_params, f)
-
-        cmd.extend(["--rollup-params", rollup_params_file])
-
-        svc = flexitest.service.ProcService(props, cmd, stdout=logfile)
-        svc.start()
-
-        def _create_rpc():
-            return seqrpc.JsonrpcClient(rpc_url)
-
-        svc.create_rpc = _create_rpc
-        return svc
->>>>>>> 9c45b61e
 
 
 class BasicEnvConfig(flexitest.EnvConfig):
@@ -609,14 +272,6 @@
 
     datadir_root = flexitest.create_datadir_in_workspace(os.path.join(test_dir, DD_ROOT))
 
-<<<<<<< HEAD
-    btc_fac = factory.BitcoinFactory([12300 + i for i in range(30)])
-    seq_fac = factory.StrataFactory([12400 + i for i in range(30)])
-    fullnode_fac = factory.FullNodeFactory([12500 + i for i in range(30)])
-    reth_fac = factory.RethFactory([12600 + i for i in range(20 * 3)])
-    prover_client_fac = factory.ProverClientFactory([12700 + i for i in range(20 * 3)])
-    bridge_client_fac = factory.BridgeClientFactory([12800 + i for i in range(30)])
-=======
     # FIXME/FIX flexitest: add global port pool
     port_gen = (pn for pn in range(12300, 65535))
     # adjust based on number of tests run in parallel
@@ -626,12 +281,12 @@
         # max_test_instances * number of next_port() calls in factory per service
         return list(islice(port_gen, max_test_instances * multiplier))
 
-    btc_fac = BitcoinFactory(gen_port_range(2))
-    seq_fac = StrataFactory(gen_port_range())
-    fullnode_fac = FullNodeFactory(gen_port_range())
-    reth_fac = RethFactory(gen_port_range(4))
-    prover_client_fac = ProverClientFactory(gen_port_range())
->>>>>>> 9c45b61e
+    btc_fac = factory.BitcoinFactory(gen_port_range(2))
+    seq_fac = factory.StrataFactory(gen_port_range())
+    fullnode_fac = factory.FullNodeFactory(gen_port_range())
+    reth_fac = factory.RethFactory(gen_port_range(4))
+    prover_client_fac = factory.ProverClientFactory(gen_port_range())
+    bridge_client_fac = factory.BridgeClientFactory(gen_port_range())
 
     factories = {
         "bitcoin": btc_fac,
@@ -648,9 +303,7 @@
         "premined_blocks": BasicEnvConfig(101),
         "fast_batches": BasicEnvConfig(101, rollup_settings=net_settings.get_fast_batch_settings()),
         "hub1": HubNetworkEnvConfig(),
-        "prover": BasicEnvConfig(
-            101, rollup_params=PROVER_ROLLUP_PARAMS, enable_prover_client=True
-        ),
+        "prover": BasicEnvConfig(101, enable_prover_client=True),
     }
 
     rt = flexitest.TestRuntime(global_envs, datadir_root, factories)
