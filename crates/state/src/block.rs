--- conflicted
+++ resolved
@@ -130,11 +130,7 @@
 }
 
 /// Contains the additional payloads within the L2 block.
-<<<<<<< HEAD
 #[derive(Clone, Debug,PartialEq, BorshSerialize, BorshDeserialize, Arbitrary)]
-=======
-#[derive(Clone, Debug, BorshDeserialize, BorshSerialize)]
->>>>>>> bbd718e2
 pub struct L2BlockBody {
     l1_segment: L1Segment,
     exec_segment: ExecSegment,
@@ -159,11 +155,7 @@
 
 /// Container for additional messages that we've observed from the L1, if there
 /// are any.
-<<<<<<< HEAD
 #[derive(Clone, Debug,PartialEq, BorshSerialize, BorshDeserialize, Arbitrary)]
-=======
-#[derive(Clone, Debug, BorshDeserialize, BorshSerialize)]
->>>>>>> bbd718e2
 pub struct L1Segment {
     /// New headers that we've seen from L1 that we didn't see in the previous
     /// L2 block.
@@ -183,11 +175,7 @@
 }
 
 /// Information relating to the EL data.
-<<<<<<< HEAD
 #[derive(Clone, Debug, PartialEq, BorshSerialize, BorshDeserialize, Arbitrary)]
-=======
-#[derive(Clone, Debug, BorshDeserialize, BorshSerialize)]
->>>>>>> bbd718e2
 pub struct ExecSegment {
     /// Header of the EL data.
     el_payload: Vec<u8>,
