--- conflicted
+++ resolved
@@ -13,15 +13,10 @@
 use strata_risc0_adapter;
 use strata_sp1_adapter;
 use strata_state::{
-<<<<<<< HEAD
     batch::{
         BatchCheckpoint, BatchCheckpointWithCommitment, CheckpointProofOutput, CommitmentInfo,
     },
-    l1::L1Tx,
-=======
-    batch::{BatchCheckpoint, CheckpointProofOutput},
     l1::{generate_l1_tx, L1Tx},
->>>>>>> 2cbc7080
     sync_event::SyncEvent,
 };
 use strata_tx_parser::messages::{BlockData, L1Event};
