//! DB operation interface logic, primarily for generating database operation traits and shim
//! functions.
//!
//! This module provides macros to simplify the creation of both asynchronous and synchronous
//! interfaces for database operations. The macros manage the indirection required to spawn async
//! requests onto a thread pool and execute blocking calls locally.

pub use strata_db::{errors::DbError, DbResult};
pub use tracing::*;

/// Handle for receiving a result from a database operation on another thread.
pub type DbRecv<T> = tokio::sync::oneshot::Receiver<DbResult<T>>;

<<<<<<< HEAD
/// Shim to opaquely execute the operation without being aware of the underlying impl.
#[allow(dead_code)] // FIXME: remove this.
pub struct OpShim<T, R> {
    executor_fn: Arc<dyn Fn(T) -> DbResult<R> + Sync + Send + 'static>,
}

impl<T, R> OpShim<T, R>
where
    T: Sync + Send + 'static,
    R: Sync + Send + 'static,
{
    #[allow(dead_code)] // FIXME: remove this.
    pub fn wrap<F>(op: F) -> Self
    where
        F: Fn(T) -> DbResult<R> + Sync + Send + 'static,
    {
        Self {
            executor_fn: Arc::new(op),
        }
    }

    /// Executes the operation on the provided thread pool and returns the result over.
    #[allow(dead_code)] // FIXME: remove this.
    pub async fn exec_async(&self, pool: &threadpool::ThreadPool, arg: T) -> DbResult<R> {
        let (resp_tx, resp_rx) = tokio::sync::oneshot::channel();

        let exec_fn = self.executor_fn.clone();

        pool.execute(move || {
            let res = exec_fn(arg);
            if resp_tx.send(res).is_err() {
                tracing::warn!("failed to send response");
            }
        });

        match resp_rx.await {
            Ok(v) => v,
            Err(e) => Err(DbError::Other(format!("{e}"))),
        }
    }

    /// Executes the operation directly.
    #[allow(dead_code)] // FIXME: remove this.
    pub fn exec_blocking(&self, arg: T) -> DbResult<R> {
        (self.executor_fn)(arg)
    }
}

=======
/// Macro to generate an `Ops` interface, which provides both asynchronous and synchronous
/// methods for interacting with the underlying database. This is particularly useful for
/// defining database operations in a consistent and reusable manner.
///
/// ### Usage
///
/// The macro defines an operations trait for a specified context and a list of methods.
/// Each method in the generated interface will have both `async` and `sync` variants.
///
/// ```rust
/// // inst_ops! {
/// //     (InscriptionDataOps, Context<D: SequencerDatabase>) {
/// //         get_blob_entry(id: Buf32) => Option<BlobEntry>;
/// //         get_blob_entry_by_idx(idx: u64) => Option<BlobEntry>;
/// //         get_blob_entry_id(idx: u64) => Option<Buf32>;
/// //         get_next_blob_idx() => u64;
/// //         put_blob_entry(id: Buf32, entry: BlobEntry) => ();
/// //     }
/// // }
///
/// // Definitions corresponding to above macro invocation
///
/// // fn get_blob_entry<D: Database>(ctx: Context<D>, id: u32) -> DbResult<Option<u32>> {
/// //     ...
/// // }
///
/// // fn put_blob_entry<D: Database>(ctx: Context<D>, id: Buf32) -> DbResult<()> {
/// // }
///
/// // ... // Other definitions corresponding to above macro invocation
/// ```
///
/// - **`InscriptionDataOps`**: The name of the operations interface being generated.
/// - **`Context<D: SequencerDatabase>`**: The context type that the operations will act upon.This
///   usually wraps the database or related dependencies.
/// - **Method definitions**: Specify the function name, input parameters, and return type.The macro
///   will automatically generate both async and sync variants of these methods.
///
/// This macro simplifies the definition and usage of database operations by reducing boilerplate
/// code and ensuring uniformity in async/sync APIs and by allowing to avoid the generic `<D>`
/// parameter.
>>>>>>> 06faa2f9
macro_rules! inst_ops {
    {
        ($base:ident, $ctx:ident $(<$($tparam:ident: $tpconstr:tt),+>)?) {
            $($iname:ident($($aname:ident: $aty:ty),*) => $ret:ty;)*
        }
    } => {
        pub struct $base {
            pool: threadpool::ThreadPool,
            inner: Arc<dyn ShimTrait>,
        }

        paste::paste! {
            impl $base {
                pub fn new $(<$($tparam: $tpconstr + Sync + Send + 'static),+>)? (pool: threadpool::ThreadPool, ctx: Arc<$ctx $(<$($tparam),+>)?>) -> Self {
                    Self {
                        pool,
                        inner: Arc::new(Inner { ctx }),
                    }
                }

                $(
                    pub async fn [<$iname _async>] (&self, $($aname: $aty),*) -> DbResult<$ret> {
                        let resp_rx = self.inner. [<$iname _chan>] (&self.pool, $($aname),*);
                        match resp_rx.await {
                            Ok(v) => v,
                            Err(_e) => Err(DbError::WorkerFailedStrangely),
                        }
                    }

                    pub fn [<$iname _blocking>] (&self, $($aname: $aty),*) -> DbResult<$ret> {
                        self.inner. [<$iname _blocking>] ($($aname),*)
                    }

                    pub fn [<$iname _chan>] (&self, $($aname: $aty),*) -> DbRecv<$ret> {
                        self.inner. [<$iname _chan>] (&self.pool, $($aname),*)
                    }
                )*
            }

            #[async_trait::async_trait]
            trait ShimTrait: Sync + Send + 'static {
                $(
                    fn [<$iname _blocking>] (&self, $($aname: $aty),*) -> DbResult<$ret>;
                    fn [<$iname _chan>] (&self, pool: &threadpool::ThreadPool, $($aname: $aty),*) -> DbRecv<$ret>;
                )*
            }

            pub struct Inner $(<$($tparam: $tpconstr + Sync + Send + 'static),+>)? {
                ctx: Arc<$ctx $(<$($tparam),+>)?>,
            }

            impl $(<$($tparam: $tpconstr + Sync + Send + 'static),+>)? ShimTrait for Inner $(<$($tparam),+>)? {
                $(
                    fn [<$iname _blocking>] (&self, $($aname: $aty),*) -> DbResult<$ret> {
                        $iname(&self.ctx, $($aname),*)
                    }

                    fn [<$iname _chan>] (&self, pool: &threadpool::ThreadPool, $($aname: $aty),*) -> DbRecv<$ret> {
                        let (resp_tx, resp_rx) = tokio::sync::oneshot::channel();
                        let ctx = self.ctx.clone();

                        pool.execute(move || {
                            let res = $iname(&ctx, $($aname),*);
                            if resp_tx.send(res).is_err() {
                                warn!("failed to send response");
                            }
                        });

                        resp_rx
                    }
                )*
            }
        }
    }
}

/// Automatically generates an `Ops` interface with shim functions for database operations within a
/// context without having to define any extra functions.
///
/// ### Usage
/// ```rust
/// // inst_ops_simple! {
/// //     (<D: L1BroadcastDatabase> => BroadcastDbOps) {
/// //         get_tx_entry(idx: u64) => Option<()>;
/// //         get_tx_entry_by_id(id: u32) => Option<()>;
/// //         get_txid(idx: u64) => Option<u32>;
/// //         get_next_tx_idx() => u64;
/// //         put_tx_entry(id: u32, entry: u64) => Option<u64>;
/// //         put_tx_entry_by_idx(idx: u64, entry: u32) => ();
/// //         get_last_tx_entry() => Option<u32>;
/// //     }
/// // }
/// ```
///
/// - **Context**: Defines the database type (e.g., `L1BroadcastDatabase`).
/// - **Trait**: Maps to the generated interface (e.g., `BroadcastDbOps`).
/// - **Methods**: Each operation is defined with its inputs and outputs, generating async and sync
///   variants automatically.
macro_rules! inst_ops_simple {
    {
        (< $tparam:ident: $tpconstr:tt > => $base:ident) {
            $($iname:ident($($aname:ident: $aty:ty),*) => $ret:ty;)*
        }
    } => {
        pub struct Context<$tparam : $tpconstr> {
            db: Arc<$tparam>,
        }

        impl<$tparam : $tpconstr + Sync + Send + 'static> Context<$tparam> {
            pub fn new(db: Arc<$tparam>) -> Self {
                Self { db }
            }

            pub fn into_ops(self, pool: threadpool::ThreadPool) -> $base {
                $base::new(pool, Arc::new(self))
            }
        }

        inst_ops! {
            ($base, Context<$tparam : $tpconstr>) {
                $($iname ($($aname : $aty ),*) => $ret ;)*
            }
        }

        $(
            inst_ops_ctx_shim!($iname<$tparam: $tpconstr>($($aname: $aty),*) -> $ret);
        )*
    }
}

/// A macro that generates the context shim functions. This assumes that the `Context`
/// struct has a `db` attribute and that the db object has all the methods defined.
macro_rules! inst_ops_ctx_shim {
    ($iname:ident<$tparam: ident : $tpconstr:tt>($($aname:ident: $aty:ty),*) -> $ret:ty) => {
        fn $iname < $tparam : $tpconstr > (context: &Context<$tparam>, $($aname : $aty),* ) -> DbResult<$ret> {
            context.db.as_ref(). $iname ( $($aname),* )
        }
    }
}

pub(crate) use inst_ops;
pub(crate) use inst_ops_ctx_shim;
pub(crate) use inst_ops_simple;<|MERGE_RESOLUTION|>--- conflicted
+++ resolved
@@ -11,56 +11,6 @@
 /// Handle for receiving a result from a database operation on another thread.
 pub type DbRecv<T> = tokio::sync::oneshot::Receiver<DbResult<T>>;
 
-<<<<<<< HEAD
-/// Shim to opaquely execute the operation without being aware of the underlying impl.
-#[allow(dead_code)] // FIXME: remove this.
-pub struct OpShim<T, R> {
-    executor_fn: Arc<dyn Fn(T) -> DbResult<R> + Sync + Send + 'static>,
-}
-
-impl<T, R> OpShim<T, R>
-where
-    T: Sync + Send + 'static,
-    R: Sync + Send + 'static,
-{
-    #[allow(dead_code)] // FIXME: remove this.
-    pub fn wrap<F>(op: F) -> Self
-    where
-        F: Fn(T) -> DbResult<R> + Sync + Send + 'static,
-    {
-        Self {
-            executor_fn: Arc::new(op),
-        }
-    }
-
-    /// Executes the operation on the provided thread pool and returns the result over.
-    #[allow(dead_code)] // FIXME: remove this.
-    pub async fn exec_async(&self, pool: &threadpool::ThreadPool, arg: T) -> DbResult<R> {
-        let (resp_tx, resp_rx) = tokio::sync::oneshot::channel();
-
-        let exec_fn = self.executor_fn.clone();
-
-        pool.execute(move || {
-            let res = exec_fn(arg);
-            if resp_tx.send(res).is_err() {
-                tracing::warn!("failed to send response");
-            }
-        });
-
-        match resp_rx.await {
-            Ok(v) => v,
-            Err(e) => Err(DbError::Other(format!("{e}"))),
-        }
-    }
-
-    /// Executes the operation directly.
-    #[allow(dead_code)] // FIXME: remove this.
-    pub fn exec_blocking(&self, arg: T) -> DbResult<R> {
-        (self.executor_fn)(arg)
-    }
-}
-
-=======
 /// Macro to generate an `Ops` interface, which provides both asynchronous and synchronous
 /// methods for interacting with the underlying database. This is particularly useful for
 /// defining database operations in a consistent and reusable manner.
@@ -102,7 +52,6 @@
 /// This macro simplifies the definition and usage of database operations by reducing boilerplate
 /// code and ensuring uniformity in async/sync APIs and by allowing to avoid the generic `<D>`
 /// parameter.
->>>>>>> 06faa2f9
 macro_rules! inst_ops {
     {
         ($base:ident, $ctx:ident $(<$($tparam:ident: $tpconstr:tt),+>)?) {
