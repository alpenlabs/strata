--- conflicted
+++ resolved
@@ -52,15 +52,9 @@
 
 impl TxBuildContext {
     /// Create a new [`TxBuildContext`] with the context required to build transactions of various
-<<<<<<< HEAD
-    /// [`TxKind`].
+    /// [`TxKind`](super::TxKind).
     pub fn new(operator_pubkeys: PublickeyTable, network: Network, own_index: OperatorIdx) -> Self {
         let aggregated_pubkey = get_aggregated_pubkey(operator_pubkeys.clone());
-=======
-    /// [`TxKind`](super::TxKind).
-    pub fn new(operator_pubkeys: PublickeyTable, network: Network) -> Self {
-        let aggregated_pubkey = get_aggregated_pubkey(operator_pubkeys);
->>>>>>> 6cb55afd
 
         Self {
             pubkey_table: operator_pubkeys,
